--- conflicted
+++ resolved
@@ -5,13 +5,8 @@
 - coverage
 - codacy-coverage
 - ipywidgets =7.6.5
-<<<<<<< HEAD
-- pyiron_base =0.3.9
+- pyiron_base =0.3.10
 - pyiron_atomistics =0.2.29
-=======
-- pyiron_base =0.3.10
-- pyiron_atomistics =0.2.28
->>>>>>> a739dfd8
 - numpy =1.21.3
 - pandas =1.3.4
 - matplotlib-base =3.4.3