--- conflicted
+++ resolved
@@ -8,10 +8,5 @@
 - pyiron_base =0.4.3
 - pyiron_atomistics =0.2.31
 - numpy =1.21.4
-<<<<<<< HEAD
-- pandas =1.3.4
-- matplotlib-base =3.5.1
-=======
 - pandas =1.3.5
-- matplotlib-base =3.5.0
->>>>>>> edaecee4
+- matplotlib-base =3.5.1