--- conflicted
+++ resolved
@@ -6,12 +6,7 @@
 - codacy-coverage
 - ipywidgets =7.7.1
 - pyiron_base =0.5.15
-<<<<<<< HEAD
 - pyiron_atomistics =0.2.49
-- numpy =1.23.0
-=======
-- pyiron_atomistics =0.2.48
 - numpy =1.23.1
->>>>>>> f443ea67
 - pandas =1.4.3
 - matplotlib-base =3.5.2