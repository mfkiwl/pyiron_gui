channels:
- conda-forge
dependencies:
- coveralls
- coverage
- codacy-coverage
- ipywidgets =8.1.1
- pyiron_base =0.6.6
- pyiron_atomistics =0.3.3
- numpy =1.24.3
<<<<<<< HEAD
- pandas =2.1.0
- matplotlib-base =3.8.0
=======
- pandas =2.1.1
- matplotlib-base =3.7.2
>>>>>>> 650b1efd
- nbconvert =7.8.0
- nbformat =5.9.2<|MERGE_RESOLUTION|>--- conflicted
+++ resolved
@@ -8,12 +8,7 @@
 - pyiron_base =0.6.6
 - pyiron_atomistics =0.3.3
 - numpy =1.24.3
-<<<<<<< HEAD
-- pandas =2.1.0
+- pandas =2.1.1
 - matplotlib-base =3.8.0
-=======
-- pandas =2.1.1
-- matplotlib-base =3.7.2
->>>>>>> 650b1efd
 - nbconvert =7.8.0
 - nbformat =5.9.2