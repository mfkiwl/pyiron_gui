--- conflicted
+++ resolved
@@ -5,15 +5,8 @@
 - coverage
 - codacy-coverage
 - ipywidgets =7.6.3
-<<<<<<< HEAD
-- pyiron_base =0.2.19
+- pyiron_base =0.2.20
 - pyiron_atomistics =0.2.20
 - numpy =1.21.1
 - pandas =1.3.1
-=======
-- pyiron_base =0.2.20
-- pyiron_atomistics =0.2.20
-- numpy =1.21.1
-- pandas =1.3.0
->>>>>>> 405cffc1
 - matplotlib-base =3.4.2