--- conflicted
+++ resolved
@@ -34,13 +34,8 @@
     install_requires=[
         'pyiron_base==0.6.6',
         'pyiron_atomistics==0.3.3',
-<<<<<<< HEAD
-        'ipywidgets==8.1.0',
+        'ipywidgets==8.1.1',
         'matplotlib==3.8.0',
-=======
-        'ipywidgets==8.1.1',
-        'matplotlib==3.7.2',
->>>>>>> 3e337060
         'nbconvert==7.8.0',
         'nbformat==5.9.2',
         'numpy==1.24.3',
